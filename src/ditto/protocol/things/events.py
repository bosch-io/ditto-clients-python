--- conflicted
+++ resolved
@@ -176,7 +176,6 @@
         return self
 
     def feature_properties(self, feature_id: str) -> 'Event':
-<<<<<<< HEAD
         """
         Prepares the event to be emitted for an action regarding all the properties of a certain feature of the thing
 
@@ -186,9 +185,7 @@
             for changes in all the properties of a certain feature of the thing
         :rtype: Event
         """
-=======
         self.path = _Signal._path_thing_feature_properties_format.format(feature_id)
->>>>>>> dd3470a8
         return self
 
     def feature_property(self, feature_id: str, property_path: str) -> 'Event':
@@ -207,7 +204,6 @@
         return self
 
     def feature_desired_properties(self, feature_id: str) -> 'Event':
-<<<<<<< HEAD
         """
         Prepares the event to be emitted for an action regarding all
         the desired properties of a certain feature of the thing
@@ -218,9 +214,7 @@
             for changes in all the desired properties of a certain feature of the thing
         :rtype: Event
         """
-=======
         self.path = _Signal._path_thing_feature_desired_properties_format.format(feature_id)
->>>>>>> dd3470a8
         return self
 
     def feature_desired_property(self, feature_id: str, desired_property_path: str) -> 'Event':
